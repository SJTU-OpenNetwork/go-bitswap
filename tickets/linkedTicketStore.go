package tickets

import (
	"container/list"
	"fmt"
	"github.com/ipfs/go-cid"
	"github.com/libp2p/go-libp2p-core/peer"
	logging "github.com/ipfs/go-log"
	"sync"
)

var log = logging.Logger("hon.linkedTicketStore")
var SendingListTypeError = fmt.Errorf("Elements in prapareSendingList is not TicketAck")

type NotInitializeError struct{}
func (e *NotInitializeError) Error() string{
	return "linkedTicketStore not initialized!"
}

type InvalidPublisherError struct{
	creater peer.ID
	publisher peer.ID
}
func (e *InvalidPublisherError) Error() string{
	return fmt.Sprintf("Invalid ticket.\n" +
		"Ticket Store Creater: %s\n" +
		"Ticket Publisher: %s", e.creater.String(), e.publisher.String());
}


//type PeerHandler interface {
//	SendTicketMessage(entries []Ticket, targets []peer.ID, from uint64)
//	SendTicketAckMessage(entries []TicketAck, targets []peer.ID, from uint64)
//}

// linked Ticket Store implement the ticketStore interface.
// It uses linked list as the based data structure and further builds tracker on it.
// Add, Remove, Select, Modify will be done within O(1) time complexity
// TODO: Make linkedTicketStore support both send and recv ticket
type linkedTicketStore struct{
	mutex sync.Mutex
	//creater peer.ID
	dataStore map[cid.Cid] *list.List
	dataTracker map[cid.Cid]map[peer.ID] *list.Element
	storeType int32

    prepareSendingList *list.List
    receivedTickets map[cid.Cid] Ticket
    //peerManager PeerHandler
}

func NewLinkedTicketStore() *linkedTicketStore{
	return &linkedTicketStore{
		dataStore: make(map[cid.Cid]*list.List),
		dataTracker: make(map[cid.Cid]map[peer.ID]*list.Element),
		storeType: STORE_SEND,

        prepareSendingList: list.New(),
        receivedTickets: make(map[cid.Cid] Ticket),
        //peerManager: pm,
	}
}

// deprecated
<<<<<<< HEAD
=======
//func NewLinkedTicketStore(creater peer.ID) *linkedTicketStore{
//	return &linkedTicketStore{
//		creater: creater,
//		dataStore: make(map[cid.Cid]*list.List),
//		dataTracker: make(map[cid.Cid]map[peer.ID]*list.Element),
//		storeType: STORE_SEND,
//
//        prepareSendingList: list.New(),
//        receivedTickets: make(map[cid.Cid] Ticket),
//	}
//}

// deprecated
>>>>>>> cf2a8deb
//func NewLinkedRecvTicketStore(creater peer.ID) *linkedTicketStore{
//	return &linkedTicketStore{
//		creater: creater,
//		dataStore: make(map[cid.Cid]*list.List),
//		dataTracker: make(map[cid.Cid]map[peer.ID]*list.Element),
//		storeType: STORE_RECV,
//	}
//}

// deprecated
func (s *linkedTicketStore) varify(ticket Ticket) error{
//	if(s.creater != ticket.Publisher()){
//		return &InvalidPublisherError{
//			creater:   s.creater,
//			publisher: ticket.Publisher(),
//		}
//	}

	return nil
}

func (s *linkedTicketStore) AddTicket(ticket Ticket) error{
	s.mutex.Lock()
	defer s.mutex.Unlock()
	// TicketStore only store the ticket published from self
	//err := s.varify(ticket)
	//if(err != nil){
	//	return err
	//}

	// Judge whether this ticket is already exists
	// Remove the old one if so
	ok := s.TicketExists(ticket.SendTo(), ticket.Cid())
	if(ok){
		log.Warningf("Ticket of %s sent to %s already exists.\n" +
			"It would be replaced by the new one.\n" +
			"It is better to remove the old one manually before add the new one", ticket.Cid().String(), ticket.SendTo().String())
		s.RemoveTicket(ticket.SendTo(), ticket.Cid())
	}

	// Add ticket to dataStore
	tmplist, ok := s.dataStore[ticket.Cid()]
	var tmpElm *list.Element
	if(ok){
		tmpElm = tmplist.PushBack(ticket)
	}else{
		s.dataStore[ticket.Cid()] = list.New()
		tmpElm = s.dataStore[ticket.Cid()].PushBack(ticket)
	}

	// Add element to dataTracker
	tmpmap, ok := s.dataTracker[ticket.Cid()]
	if(ok){//Sub map already created
		tmpmap[ticket.SendTo()] = tmpElm
	}else{//Create sub map first
		s.dataTracker[ticket.Cid()] = make(map[peer.ID]*list.Element)
		s.dataTracker[ticket.Cid()][ticket.SendTo()] = tmpElm
	}

	return nil
}

func (s *linkedTicketStore) AddTickets(ts []Ticket) error {
	for _, t := range ts{
		s.AddTicket(t)
	}
	return nil
}

func (s *linkedTicketStore) TicketExists(pid peer.ID, cid cid.Cid) bool {
	tmpmap, ok := s.dataTracker[cid]
	if(!ok){
		return false
	}else{
		_, ok := tmpmap[pid]
		return ok
	}
}

func (s *linkedTicketStore) GetTickets(cid cid.Cid) ([]Ticket, error){
	return nil, nil
}

func (s *linkedTicketStore) RemoveTicket(pid peer.ID, cid cid.Cid) error{
	return nil
}

func (s *linkedTicketStore) RemoveTicketEqualsTo(ticket Ticket){

}

func (s *linkedTicketStore) PopTickets() *TicketTask{
	return nil
}

func (s *linkedTicketStore) Clean(){

}

func (s *linkedTicketStore) RemoveCanceled() int {
	return 0
}

func (s *linkedTicketStore) TicketNumber() int{
	return 0
}

func (s *linkedTicketStore) TicketSize() int64 {
	return 0
}

func (s *linkedTicketStore) RemoveTickets(pid peer.ID, cid []cid.Cid) error {
    return nil
}

func (s *linkedTicketStore) PrepareSending(acks []TicketAck) error {
	s.mutex.Lock()
	defer s.mutex.Unlock()

    for _, ack := range acks {
        s.prepareSendingList.PushBack(ack)
    }
    return nil
}

func (s *linkedTicketStore) RemoveSendingTask(pid peer.ID, cids []cid.Cid) error {
	s.mutex.Lock()
	defer s.mutex.Unlock()

    cur := s.prepareSendingList.Front()
    for cur != nil {
        ack, ok := cur.Value.(TicketAck)
        if !ok {
            return SendingListTypeError
        }
        if ack.Receiver() == pid {
            for _, cid := range cids {
                if ack.Cid() == cid {
                    tmp := cur
                    cur = cur.Next()
                    s.prepareSendingList.Remove(tmp)
                    goto NEXT
                }
            }
        }
        cur = cur.Next()
        NEXT:
    }
    return nil
}

func (s *linkedTicketStore) PopSendingTasks(cids []cid.Cid) ([]TicketAck, error) {
	s.mutex.Lock()
	defer s.mutex.Unlock()

    var tasks []TicketAck
    cur := s.prepareSendingList.Front()
    for cur != nil {
        ack, ok := cur.Value.(TicketAck)
        if !ok {
            return tasks, SendingListTypeError
        }
        for _, cid := range cids {
            if ack.Cid() == cid {
                tmp := cur
                cur = cur.Next()
                tasks = append(tasks, ack)
                s.prepareSendingList.Remove(tmp)
                goto NEXT
            }
        }
        cur = cur.Next()
        NEXT:
    }

    return tasks, nil
}

func (s *linkedTicketStore) StoreReceivedTickets(tickets []Ticket) error {
	s.mutex.Lock()
	defer s.mutex.Unlock()

    for _, ticket := range tickets {
        s.receivedTickets[ticket.Cid()] = ticket
    }
    return nil
}

func (s *linkedTicketStore) GetReceivedTicket(cids []cid.Cid) (map[cid.Cid] Ticket, error) {
	s.mutex.Lock()
	defer s.mutex.Unlock()

	ticketMap := make(map[cid.Cid] Ticket)
    for _, cid := range cids {
        ticket, ok := s.receivedTickets[cid]
        if ok {
            ticketMap[cid] = ticket
        }
    }
    return ticketMap, nil
}

func (s *linkedTicketStore) SendTickets(pid peer.ID, tickets []Ticket)  {

}

func (s *linkedTicketStore) SendTicketAcks(pid peer.ID, acks []TicketAck) {

}<|MERGE_RESOLUTION|>--- conflicted
+++ resolved
@@ -62,8 +62,6 @@
 }
 
 // deprecated
-<<<<<<< HEAD
-=======
 //func NewLinkedTicketStore(creater peer.ID) *linkedTicketStore{
 //	return &linkedTicketStore{
 //		creater: creater,
@@ -76,8 +74,6 @@
 //	}
 //}
 
-// deprecated
->>>>>>> cf2a8deb
 //func NewLinkedRecvTicketStore(creater peer.ID) *linkedTicketStore{
 //	return &linkedTicketStore{
 //		creater: creater,
